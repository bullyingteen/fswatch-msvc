# SOME DESCRIPTIVE TITLE.
# Copyright (C) YEAR Enrico M. Crisostomo
# This file is distributed under the same license as the fswatch package.
# FIRST AUTHOR <EMAIL@ADDRESS>, YEAR.
#
#, fuzzy
msgid ""
msgstr ""
<<<<<<< HEAD
"Project-Id-Version: fswatch 1.10.0-develop\n"
"Report-Msgid-Bugs-To: enrico.m.crisostomo@gmail.com\n"
"POT-Creation-Date: 2016-04-20 18:27+0200\n"
=======
"Project-Id-Version: fswatch 1.9.3\n"
"Report-Msgid-Bugs-To: enrico.m.crisostomo@gmail.com\n"
"POT-Creation-Date: 2016-07-23 18:33+0200\n"
>>>>>>> c1d9895f
"PO-Revision-Date: YEAR-MO-DA HO:MI+ZONE\n"
"Last-Translator: FULL NAME <EMAIL@ADDRESS>\n"
"Language-Team: LANGUAGE <LL@li.org>\n"
"Language: \n"
"MIME-Version: 1.0\n"
"Content-Type: text/plain; charset=CHARSET\n"
"Content-Transfer-Encoding: 8bit\n"

#: src/fswatch.cpp:137
msgid ""
"License GPLv3+: GNU GPL version 3 or later <http://gnu.org/licenses/gpl."
"html>.\n"
msgstr ""

#: src/fswatch.cpp:139
msgid "This is free software: you are free to change and redistribute it.\n"
msgstr ""

#: src/fswatch.cpp:140
msgid "There is NO WARRANTY, to the extent permitted by law.\n"
msgstr ""

#: src/fswatch.cpp:142
msgid "Written by Enrico M. Crisostomo."
msgstr ""

#: src/fswatch.cpp:150 src/fswatch.cpp:205
msgid "Usage:\n"
msgstr ""

#: src/fswatch.cpp:151
msgid " [OPTION] ... path ...\n"
msgstr ""

#: src/fswatch.cpp:153 src/fswatch.cpp:208
msgid "Options:\n"
msgstr ""

#: src/fswatch.cpp:155
msgid "Use the ASCII NUL character (0) as line separator.\n"
msgstr ""

#: src/fswatch.cpp:157
msgid "Exit fswatch after the first set of events is received.\n"
msgstr ""

#: src/fswatch.cpp:159
msgid "Allow a monitor to overflow and report it as a change event.\n"
msgstr ""

#: src/fswatch.cpp:161
msgid "Print a marker at the end of every batch.\n"
msgstr ""

#: src/fswatch.cpp:163
msgid "Filter the event by the specified type.\n"
msgstr ""

#: src/fswatch.cpp:164
msgid "Watch file accesses.\n"
msgstr ""

#: src/fswatch.cpp:165
msgid "Watch directories only.\n"
msgstr ""

#: src/fswatch.cpp:166
msgid "Exclude paths matching REGEX.\n"
msgstr ""

#: src/fswatch.cpp:168
msgid "Use extended regular expressions.\n"
msgstr ""

#: src/fswatch.cpp:170
msgid "Load filters from file."
msgstr ""

#: src/fswatch.cpp:172
msgid "Use the specified record format."
msgstr ""

#: src/fswatch.cpp:174
msgid "Print the event time using the specified format.\n"
msgstr ""

#: src/fswatch.cpp:175
msgid "Fire idle events.\n"
msgstr ""

#: src/fswatch.cpp:176
msgid "Show this message.\n"
msgstr ""

#: src/fswatch.cpp:177
msgid "Include paths matching REGEX.\n"
msgstr ""

#: src/fswatch.cpp:179
msgid "Use case insensitive regular expressions.\n"
msgstr ""

#: src/fswatch.cpp:180
msgid "Set the latency.\n"
msgstr ""

#: src/fswatch.cpp:181
msgid "Follow symbolic links.\n"
msgstr ""

#: src/fswatch.cpp:182
msgid "List the available monitors.\n"
msgstr ""

#: src/fswatch.cpp:183
msgid "Use the specified monitor.\n"
msgstr ""

#: src/fswatch.cpp:185
msgid "Define the specified property.\n"
msgstr ""

#: src/fswatch.cpp:186
msgid "Print a numeric event mask.\n"
msgstr ""

#: src/fswatch.cpp:188
msgid "Print a single message with the number of change events.\n"
msgstr ""

#: src/fswatch.cpp:189
msgid "Recurse subdirectories.\n"
msgstr ""

#: src/fswatch.cpp:190
msgid "Print the event timestamp.\n"
msgstr ""

#: src/fswatch.cpp:192
msgid "Print the event time as UTC time.\n"
msgstr ""

#: src/fswatch.cpp:193
msgid "Print verbose output.\n"
msgstr ""

#: src/fswatch.cpp:194
msgid "Print the version of "
msgstr ""

#: src/fswatch.cpp:195
msgid " and exit.\n"
msgstr ""

#: src/fswatch.cpp:196
msgid "Print the event flags.\n"
msgstr ""

#: src/fswatch.cpp:199
msgid "Print event flags using the specified separator."
msgstr ""

#: src/fswatch.cpp:234
msgid ""
"Available monitors in this platform:\n"
"\n"
msgstr ""

#: src/fswatch.cpp:237
msgid ""
"\n"
"See the man page for more information.\n"
"\n"
msgstr ""

#: src/fswatch.cpp:239
msgid "Report bugs to <"
msgstr ""

#: src/fswatch.cpp:240
msgid " home page: <"
msgstr ""

#: src/fswatch.cpp:251
msgid "Executing termination handler.\n"
msgstr ""

#: src/fswatch.cpp:273
msgid "Invalid value: "
msgstr ""

#: src/fswatch.cpp:279
msgid "Value out of range: "
msgstr ""

#: src/fswatch.cpp:295
msgid "SIGTERM handler registered.\n"
msgstr ""

#: src/fswatch.cpp:299
msgid "SIGTERM handler registration failed."
msgstr ""

#: src/fswatch.cpp:304
msgid "SIGABRT handler registered.\n"
msgstr ""

#: src/fswatch.cpp:308
msgid "SIGABRT handler registration failed."
msgstr ""

#: src/fswatch.cpp:313
msgid "SIGINT handler registered.\n"
msgstr ""

#: src/fswatch.cpp:317
msgid "SIGINT handler registration failed"
msgstr ""

#: src/fswatch.cpp:338
msgid "<date format error>"
msgstr ""

#: src/fswatch.cpp:435
#, c-format
msgid "Adding path: %s\n"
msgstr ""

#: src/fswatch.cpp:468
msgid "Invalid filter: "
msgstr ""

#: src/fswatch.cpp:667
msgid "Invalid property format."
msgstr ""

#: src/fswatch.cpp:702
msgid ""
"--format is incompatible with any other format option such as -t and -x."
msgstr ""

#: src/fswatch.cpp:709
msgid "--format is incompatible with -o."
msgstr ""

#: src/fswatch.cpp:724
msgid "Invalid format."
msgstr ""

#: src/fswatch.cpp:836
msgid "Invalid number of arguments."
msgstr ""

#: src/fswatch.cpp:842
msgid "Invalid monitor name."
msgstr ""

#: src/fswatch.cpp:867
msgid "An error occurred and the program will be terminated.\n"
msgstr ""

#: src/fswatch.cpp:875
msgid "An unknown error occurred and the program will be terminated.\n"
msgstr ""<|MERGE_RESOLUTION|>--- conflicted
+++ resolved
@@ -6,15 +6,9 @@
 #, fuzzy
 msgid ""
 msgstr ""
-<<<<<<< HEAD
-"Project-Id-Version: fswatch 1.10.0-develop\n"
-"Report-Msgid-Bugs-To: enrico.m.crisostomo@gmail.com\n"
-"POT-Creation-Date: 2016-04-20 18:27+0200\n"
-=======
 "Project-Id-Version: fswatch 1.9.3\n"
 "Report-Msgid-Bugs-To: enrico.m.crisostomo@gmail.com\n"
 "POT-Creation-Date: 2016-07-23 18:33+0200\n"
->>>>>>> c1d9895f
 "PO-Revision-Date: YEAR-MO-DA HO:MI+ZONE\n"
 "Last-Translator: FULL NAME <EMAIL@ADDRESS>\n"
 "Language-Team: LANGUAGE <LL@li.org>\n"
@@ -23,259 +17,251 @@
 "Content-Type: text/plain; charset=CHARSET\n"
 "Content-Transfer-Encoding: 8bit\n"
 
-#: src/fswatch.cpp:137
+#: src/fswatch.cpp:133
 msgid ""
 "License GPLv3+: GNU GPL version 3 or later <http://gnu.org/licenses/gpl."
 "html>.\n"
 msgstr ""
 
-#: src/fswatch.cpp:139
+#: src/fswatch.cpp:134
 msgid "This is free software: you are free to change and redistribute it.\n"
 msgstr ""
 
-#: src/fswatch.cpp:140
+#: src/fswatch.cpp:135
 msgid "There is NO WARRANTY, to the extent permitted by law.\n"
 msgstr ""
 
-#: src/fswatch.cpp:142
+#: src/fswatch.cpp:137
 msgid "Written by Enrico M. Crisostomo."
 msgstr ""
 
-#: src/fswatch.cpp:150 src/fswatch.cpp:205
+#: src/fswatch.cpp:145 src/fswatch.cpp:185
 msgid "Usage:\n"
 msgstr ""
 
+#: src/fswatch.cpp:146
+msgid " [OPTION] ... path ...\n"
+msgstr ""
+
+#: src/fswatch.cpp:148 src/fswatch.cpp:188
+msgid "Options:\n"
+msgstr ""
+
+#: src/fswatch.cpp:149
+msgid "Use the ASCII NUL character (0) as line separator.\n"
+msgstr ""
+
+#: src/fswatch.cpp:150
+msgid "Exit fswatch after the first set of events is received.\n"
+msgstr ""
+
 #: src/fswatch.cpp:151
-msgid " [OPTION] ... path ...\n"
-msgstr ""
-
-#: src/fswatch.cpp:153 src/fswatch.cpp:208
-msgid "Options:\n"
+msgid "Allow a monitor to overflow and report it as a change event.\n"
+msgstr ""
+
+#: src/fswatch.cpp:152
+msgid "Print a marker at the end of every batch.\n"
+msgstr ""
+
+#: src/fswatch.cpp:153
+msgid "Filter the event by the specified type.\n"
+msgstr ""
+
+#: src/fswatch.cpp:154
+msgid "Watch file accesses.\n"
 msgstr ""
 
 #: src/fswatch.cpp:155
-msgid "Use the ASCII NUL character (0) as line separator.\n"
+msgid "Watch directories only.\n"
+msgstr ""
+
+#: src/fswatch.cpp:156
+msgid "Exclude paths matching REGEX.\n"
 msgstr ""
 
 #: src/fswatch.cpp:157
-msgid "Exit fswatch after the first set of events is received.\n"
+msgid "Use extended regular expressions.\n"
+msgstr ""
+
+#: src/fswatch.cpp:158
+msgid "Use the specified record format."
 msgstr ""
 
 #: src/fswatch.cpp:159
-msgid "Allow a monitor to overflow and report it as a change event.\n"
+msgid "Print the event time using the specified format.\n"
+msgstr ""
+
+#: src/fswatch.cpp:160
+msgid "Fire idle events.\n"
 msgstr ""
 
 #: src/fswatch.cpp:161
-msgid "Print a marker at the end of every batch.\n"
+msgid "Show this message.\n"
+msgstr ""
+
+#: src/fswatch.cpp:162
+msgid "Include paths matching REGEX.\n"
 msgstr ""
 
 #: src/fswatch.cpp:163
-msgid "Filter the event by the specified type.\n"
+msgid "Use case insensitive regular expressions.\n"
 msgstr ""
 
 #: src/fswatch.cpp:164
-msgid "Watch file accesses.\n"
+msgid "Set the latency.\n"
 msgstr ""
 
 #: src/fswatch.cpp:165
-msgid "Watch directories only.\n"
+msgid "Follow symbolic links.\n"
 msgstr ""
 
 #: src/fswatch.cpp:166
-msgid "Exclude paths matching REGEX.\n"
-msgstr ""
-
-#: src/fswatch.cpp:168
-msgid "Use extended regular expressions.\n"
+msgid "List the available monitors.\n"
+msgstr ""
+
+#: src/fswatch.cpp:167
+msgid "Use the specified monitor.\n"
+msgstr ""
+
+#: src/fswatch.cpp:169
+msgid "Define the specified property.\n"
 msgstr ""
 
 #: src/fswatch.cpp:170
-msgid "Load filters from file."
+msgid "Print a numeric event mask.\n"
+msgstr ""
+
+#: src/fswatch.cpp:171
+msgid "Print a single message with the number of change events.\n"
 msgstr ""
 
 #: src/fswatch.cpp:172
-msgid "Use the specified record format."
+msgid "Recurse subdirectories.\n"
+msgstr ""
+
+#: src/fswatch.cpp:173
+msgid "Print the event timestamp.\n"
 msgstr ""
 
 #: src/fswatch.cpp:174
-msgid "Print the event time using the specified format.\n"
+msgid "Print the event time as UTC time.\n"
 msgstr ""
 
 #: src/fswatch.cpp:175
-msgid "Fire idle events.\n"
+msgid "Print verbose output.\n"
 msgstr ""
 
 #: src/fswatch.cpp:176
-msgid "Show this message.\n"
+msgid "Print the version of "
+msgstr ""
+
+#: src/fswatch.cpp:176
+msgid " and exit.\n"
 msgstr ""
 
 #: src/fswatch.cpp:177
-msgid "Include paths matching REGEX.\n"
+msgid "Print the event flags.\n"
 msgstr ""
 
 #: src/fswatch.cpp:179
-msgid "Use case insensitive regular expressions.\n"
-msgstr ""
-
-#: src/fswatch.cpp:180
-msgid "Set the latency.\n"
-msgstr ""
-
-#: src/fswatch.cpp:181
-msgid "Follow symbolic links.\n"
-msgstr ""
-
-#: src/fswatch.cpp:182
-msgid "List the available monitors.\n"
-msgstr ""
-
-#: src/fswatch.cpp:183
-msgid "Use the specified monitor.\n"
-msgstr ""
-
-#: src/fswatch.cpp:185
-msgid "Define the specified property.\n"
-msgstr ""
-
-#: src/fswatch.cpp:186
-msgid "Print a numeric event mask.\n"
-msgstr ""
-
-#: src/fswatch.cpp:188
-msgid "Print a single message with the number of change events.\n"
-msgstr ""
-
-#: src/fswatch.cpp:189
-msgid "Recurse subdirectories.\n"
-msgstr ""
-
-#: src/fswatch.cpp:190
-msgid "Print the event timestamp.\n"
-msgstr ""
-
-#: src/fswatch.cpp:192
-msgid "Print the event time as UTC time.\n"
-msgstr ""
-
-#: src/fswatch.cpp:193
-msgid "Print verbose output.\n"
-msgstr ""
-
-#: src/fswatch.cpp:194
-msgid "Print the version of "
-msgstr ""
-
-#: src/fswatch.cpp:195
-msgid " and exit.\n"
-msgstr ""
-
-#: src/fswatch.cpp:196
-msgid "Print the event flags.\n"
-msgstr ""
-
-#: src/fswatch.cpp:199
 msgid "Print event flags using the specified separator."
 msgstr ""
 
-#: src/fswatch.cpp:234
+#: src/fswatch.cpp:214
 msgid ""
 "Available monitors in this platform:\n"
 "\n"
 msgstr ""
 
-#: src/fswatch.cpp:237
+#: src/fswatch.cpp:217
 msgid ""
 "\n"
 "See the man page for more information.\n"
 "\n"
 msgstr ""
 
-#: src/fswatch.cpp:239
+#: src/fswatch.cpp:219
 msgid "Report bugs to <"
 msgstr ""
 
-#: src/fswatch.cpp:240
+#: src/fswatch.cpp:220
 msgid " home page: <"
 msgstr ""
 
-#: src/fswatch.cpp:251
+#: src/fswatch.cpp:231
 msgid "Executing termination handler.\n"
 msgstr ""
 
-#: src/fswatch.cpp:273
+#: src/fswatch.cpp:253
 msgid "Invalid value: "
 msgstr ""
 
+#: src/fswatch.cpp:259
+msgid "Value out of range: "
+msgstr ""
+
+#: src/fswatch.cpp:275
+msgid "SIGTERM handler registered.\n"
+msgstr ""
+
 #: src/fswatch.cpp:279
-msgid "Value out of range: "
-msgstr ""
-
-#: src/fswatch.cpp:295
-msgid "SIGTERM handler registered.\n"
-msgstr ""
-
-#: src/fswatch.cpp:299
 msgid "SIGTERM handler registration failed."
 msgstr ""
 
-#: src/fswatch.cpp:304
+#: src/fswatch.cpp:284
 msgid "SIGABRT handler registered.\n"
 msgstr ""
 
-#: src/fswatch.cpp:308
+#: src/fswatch.cpp:288
 msgid "SIGABRT handler registration failed."
 msgstr ""
 
-#: src/fswatch.cpp:313
+#: src/fswatch.cpp:293
 msgid "SIGINT handler registered.\n"
 msgstr ""
 
+#: src/fswatch.cpp:297
+msgid "SIGINT handler registration failed"
+msgstr ""
+
 #: src/fswatch.cpp:317
-msgid "SIGINT handler registration failed"
-msgstr ""
-
-#: src/fswatch.cpp:338
 msgid "<date format error>"
 msgstr ""
 
-#: src/fswatch.cpp:435
+#: src/fswatch.cpp:414
 #, c-format
 msgid "Adding path: %s\n"
 msgstr ""
 
-#: src/fswatch.cpp:468
-msgid "Invalid filter: "
-msgstr ""
-
-#: src/fswatch.cpp:667
+#: src/fswatch.cpp:629
 msgid "Invalid property format."
 msgstr ""
 
-#: src/fswatch.cpp:702
+#: src/fswatch.cpp:659
 msgid ""
 "--format is incompatible with any other format option such as -t and -x."
 msgstr ""
 
-#: src/fswatch.cpp:709
+#: src/fswatch.cpp:665
 msgid "--format is incompatible with -o."
 msgstr ""
 
-#: src/fswatch.cpp:724
+#: src/fswatch.cpp:680
 msgid "Invalid format."
 msgstr ""
 
-#: src/fswatch.cpp:836
+#: src/fswatch.cpp:792
 msgid "Invalid number of arguments."
 msgstr ""
 
-#: src/fswatch.cpp:842
+#: src/fswatch.cpp:798
 msgid "Invalid monitor name."
 msgstr ""
 
-#: src/fswatch.cpp:867
+#: src/fswatch.cpp:817
 msgid "An error occurred and the program will be terminated.\n"
 msgstr ""
 
-#: src/fswatch.cpp:875
-msgid "An unknown error occurred and the program will be terminated.\n"
+#: src/fswatch.cpp:824
+msgid "An unknown error occurred and the program will be terminated."
 msgstr ""