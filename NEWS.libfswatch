--- conflicted
+++ resolved
@@ -1,27 +1,27 @@
 NEWS
 ****
 
-<<<<<<< HEAD
 New in master
-=======
-New in remove-mutex-conditional-support:
->>>>>>> b2660b18
+
+  * Update FSEventStreamEventFlags flags and add support to macOS 10.13+
+    features.
+
+  * Issue 278: FSEvents monitor: Add support to for extended data, to allow file
+    inodes to be collected with events.  This feature enables users to correlate
+    rename events.
+
+  * Issue 278: inotify monitor: Add support for correlation cookie.  This
+    feature enables users to correlate rename events.
+
+  * Update the event class to have a correlation id field.
+
+  * Remove private headers from the list of installed header files.
 
   * Require <mutex>, <atomic> and thread_local and remove checks and conditional
     code.
 
   * Library interface does not depend on configuration any longer.
 
-<<<<<<< HEAD
-  * Issue 278: inotify monitor: Add support for correlation cookie.  This
-    feature enables users to correlate rename events.
-
-  * Update the event class to have a correlation id field.
-
-  * Remove private headers from the list of installed header files.
-  
-=======
->>>>>>> b2660b18
 New in 1.17.1:
 
   * Issue 291: Configuration header leaked into public interface in v. 1.17.0.
